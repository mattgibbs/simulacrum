#!/usr/bin/env python3
import os
import argparse
import sys
import pickle
import pytao
import numpy as np
import asyncio
import zmq
import time
from p4p.nt import NTTable
from p4p.server import Server as PVAServer
from p4p.server.asyncio import SharedPV
from zmq.asyncio import Context
import simulacrum


model_service_dir = os.path.dirname(os.path.realpath(__file__))
#set up python logger
L = simulacrum.util.SimulacrumLog(os.path.splitext(os.path.basename(__file__))[0], level='INFO')

class ModelService:
    def __init__(self, init_file):
        tao_lib = os.environ.get('TAO_LIB', '')
        self.tao = pytao.Tao(so_lib=tao_lib)
<<<<<<< HEAD
        L.debug("Initializing Tao...")
        self.tao.init("-noplot -init {init_file}".format(init_file=init_file))
        L.debug("Tao initialization complete!")
=======
        path_to_lattice = os.path.join(os.path.dirname(os.path.realpath(__file__)), "lcls.lat")
        path_to_init = os.path.join(os.path.dirname(os.path.realpath(__file__)), "tao.init")
        self.tao.init("-noplot -lat {lat_path} -init {init_path}".format(lat_path=path_to_lattice, init_path=path_to_init))
        self.tao.cmd("set global lattice_calc_on = F")
>>>>>>> 6a1cbf14
        self.ctx = Context.instance()
        self.model_broadcast_socket = zmq.Context().socket(zmq.PUB)
        self.model_broadcast_socket.bind("tcp://*:{}".format(os.environ.get('MODEL_BROADCAST_PORT', 66666)))
        self.loop = asyncio.get_event_loop()
        model_table = NTTable([("element", "s"), ("device_name", "s"),
                                       ("s", "d"), ("length", "d"), ("p0c", "d"),
                                       ("alpha_x", "d"), ("beta_x", "d"), ("eta_x", "d"), ("etap_x", "d"), ("psi_x", "d"),
                                       ("alpha_y", "d"), ("beta_y", "d"), ("eta_y", "d"), ("etap_y", "d"), ("psi_y", "d"),
                                       ("r11", "d"), ("r12", "d"), ("r13", "d"), ("r14", "d"), ("r15", "d"), ("r16", "d"),
                                       ("r21", "d"), ("r22", "d"), ("r23", "d"), ("r24", "d"), ("r25", "d"), ("r26", "d"),
                                       ("r31", "d"), ("r32", "d"), ("r33", "d"), ("r34", "d"), ("r35", "d"), ("r36", "d"),
                                       ("r41", "d"), ("r42", "d"), ("r43", "d"), ("r44", "d"), ("r45", "d"), ("r46", "d"),
                                       ("r51", "d"), ("r52", "d"), ("r53", "d"), ("r54", "d"), ("r55", "d"), ("r56", "d"),
                                       ("r61", "d"), ("r62", "d"), ("r63", "d"), ("r64", "d"), ("r65", "d"), ("r66", "d")])
        initial_table = self.get_twiss_table()
        self.live_twiss_pv = SharedPV(nt=model_table, 
                           initial=initial_table,
                           loop=self.loop)
        self.design_twiss_pv = SharedPV(nt=model_table, 
                           initial=initial_table,
                           loop=self.loop)
        self.recalc_needed = False
        self.pva_needs_refresh = False
        self.need_zmq_broadcast = False
    
    def start(self):
        L.info("Starting Model Service.")
        pva_server = PVAServer(providers=[{"BMAD:SYS0:1:FULL_MACHINE:LIVE:TWISS": self.live_twiss_pv,
                                           "BMAD:SYS0:1:FULL_MACHINE:DESIGN:TWISS": self.design_twiss_pv}])
        zmq_task = self.loop.create_task(self.recv())
        pva_refresh_task = self.loop.create_task(self.refresh_pva_table())
        broadcast_task = self.loop.create_task(self.broadcast_model_changes())
        try:
            self.loop.run_until_complete(zmq_task)
        except KeyboardInterrupt:
            zmq_task.cancel()
            pva_refresh_task.cancel()
            broadcast_task.cancel()
            pva_server.stop()
    
    def get_twiss_table(self):
        start_time = time.time()
        #First we get a list of all the elements.
        element_list = self.tao_cmd("python lat_ele 1@0")
        element_list = [s.split(";") for s in element_list]
        element_id_list, element_name_list = zip(*element_list)
        last_element_index = 0
        for i, row in enumerate(reversed(element_name_list)):
            if row == "END":
                last_element_index = len(element_name_list)-1-i
                break
        element_name_list = element_name_list[1:last_element_index+1]
        element_id_list = element_id_list[1:last_element_index+1]
        s_list = self.tao.cmd_real("python lat_list 1@0>>*|model real:ele.s")
        l_list = self.tao.cmd_real("python lat_list 1@0>>*|model real:ele.l")
        p0c_list = self.tao.cmd_real("python lat_list 1@0>>*|model real:ele.p0c")
        alpha_x_list = self.tao.cmd_real("python lat_list 1@0>>*|model real:ele.a.alpha")
        beta_x_list = self.tao.cmd_real("python lat_list 1@0>>*|model real:ele.a.beta")
        eta_x_list = self.tao.cmd_real("python lat_list 1@0>>*|model real:ele.a.eta")
        etap_x_list = self.tao.cmd_real("python lat_list 1@0>>*|model real:ele.a.etap")
        psi_x_list = self.tao.cmd_real("python lat_list 1@0>>*|model real:ele.a.phi")
        alpha_y_list = self.tao.cmd_real("python lat_list 1@0>>*|model real:ele.b.alpha")
        beta_y_list = self.tao.cmd_real("python lat_list 1@0>>*|model real:ele.b.beta")
        eta_y_list = self.tao.cmd_real("python lat_list 1@0>>*|model real:ele.b.eta")
        etap_y_list = self.tao.cmd_real("python lat_list 1@0>>*|model real:ele.b.etap")
        psi_y_list = self.tao.cmd_real("python lat_list 1@0>>*|model real:ele.b.phi")
        
        table_rows = []
        for i, element_id in enumerate(element_id_list):
            element_name = element_name_list[i]
            try:
                device_name = simulacrum.util.convert_element_to_device(element_name)
            except KeyError:
                device_name = ""
            rmat = _parse_tao_mat6(self.tao.cmd('python ele:mat6 1@0>>{index}|model mat6'.format(index=element_id)))
            if rmat.shape != (6,6):
                rmat = np.empty((6,6))
                rmat.fill(np.nan)
            table_rows.append({"element": element_name, "device_name": device_name, "s": s_list[i], "length": l_list[i], "p0c": p0c_list[i],
                               "alpha_x": alpha_x_list[i], "beta_x": beta_x_list[i], "eta_x": eta_x_list[i], "etap_x": etap_x_list[i], "psi_x": psi_x_list[i],
                               "alpha_y": alpha_y_list[i], "beta_y": beta_y_list[i], "eta_y": eta_y_list[i], "etap_y": etap_y_list[i], "psi_y": psi_y_list[i],
                               "r11": rmat[0,0], "r12": rmat[0,1], "r13": rmat[0,2], "r14": rmat[0,3], "r15": rmat[0,4], "r16": rmat[0,5],
                               "r21": rmat[1,0], "r22": rmat[1,1], "r23": rmat[1,2], "r24": rmat[1,3], "r25": rmat[1,4], "r26": rmat[1,5],
                               "r31": rmat[2,0], "r32": rmat[2,1], "r33": rmat[2,2], "r34": rmat[2,3], "r35": rmat[2,4], "r36": rmat[2,5],
                               "r41": rmat[3,0], "r42": rmat[3,1], "r43": rmat[3,2], "r44": rmat[3,3], "r45": rmat[3,4], "r46": rmat[3,5],
                               "r51": rmat[4,0], "r52": rmat[4,1], "r53": rmat[4,2], "r54": rmat[4,3], "r55": rmat[4,4], "r56": rmat[4,5],
                               "r61": rmat[5,0], "r62": rmat[5,1], "r63": rmat[5,2], "r64": rmat[5,3], "r65": rmat[5,4], "r66": rmat[5,5]})
        end_time = time.time()
        L.debug("get_twiss_table took %f seconds", end_time - start_time)
        return table_rows
    
    async def refresh_pva_table(self):
        """
        This loop continuously checks if the PVAccess table needs to be refreshed,
        and publishes a new table if it does.  The model_has_changed flag is
        usually set when a tao command beginning with 'set' occurs.
        """
        while True:
            if self.pva_needs_refresh:
                self.live_twiss_pv.post(self.get_twiss_table())
                self.pva_needs_refresh = False
            await asyncio.sleep(1.0)
    
    async def broadcast_model_changes(self):
        """
        This loop broadcasts new orbits, twiss parameters, etc. over ZMQ.
        """
        while True:
            if self.recalc_needed:
                self.tao.cmd("set global lattice_calc_on = T")
                self.tao.cmd("set global lattice_calc_on = F")
                self.recalc_needed = False
            if self.need_zmq_broadcast:
                self.send_orbit()
                self.send_profiles_twiss()
                self.send_prof_orbit()
                self.send_und_twiss()
                self.need_zmq_broadcast = False
            await asyncio.sleep(0.1)
    
    def model_changed(self):
        self.recalc_needed = True
        self.pva_needs_refresh = True
        self.need_zmq_broadcast = True
    
    def get_orbit(self):
        start_time = time.time()
        #Get X Orbit
        x_orb_text = self.tao_cmd("show data orbit.x")[3:-2]
        x_orb = _orbit_array_from_text(x_orb_text)
        #Get Y Orbit
        y_orb_text = self.tao_cmd("show data orbit.y")[3:-2]
        y_orb = _orbit_array_from_text(y_orb_text)
        #Get e_tot, which we use to see if the single particle beam is dead
        e_text = self.tao_cmd("show data orbit.e")[3:-2]
        e = _orbit_array_from_text(e_text)
        end_time = time.time()
        L.debug("get_orbit took %f seconds", end_time-start_time)
        return np.stack((x_orb, y_orb, e))

    def get_prof_orbit(self):
        #Get X Orbit
        x_orb_text = self.tao_cmd("show data orbit.profx")[3:-2]
        x_orb = _orbit_array_from_text(x_orb_text)
        #Get Y Orbit
        y_orb_text = self.tao_cmd("show data orbit.profy")[3:-2]
        y_orb = _orbit_array_from_text(y_orb_text)
        return np.stack((x_orb, y_orb))
    
    def get_twiss(self):
        twiss_text = self.tao_cmd("show lat -no_label_lines -at alpha_a -at beta_a -at alpha_b -at beta_b UNDSTART")
        #format to list of comma separated values
        msg='twiss from get_twiss: {}'.format(twiss_text)
        L.info(msg)
        twiss = twiss_text[0].split()
        return twiss

    def old_get_orbit(self):
        #Get X Orbit
        x_orb_text = self.tao_cmd("python lat_list 1@0>>BPM*|model orbit.vec.1")
        x_orb = _orbit_array_from_text(x_orb_text)
        #Get Y Orbit
        y_orb_text = self.tao_cmd("python lat_list 1@0>>BPM*|model orbit.vec.3")
        y_orb = _orbit_array_from_text(y_orb_text)
        return np.stack((x_orb, y_orb))
   
    #information broadcast by the model is sent as two separate messages:
    #metadata message: sent first with 1) tag describing data for services to filter on, 2) type -optional, 3) size -optional
    #data message: sent either as a python object or a series of bits
    
    def send_orbit(self):
        orb = self.get_orbit()
        metadata = {"tag" : "orbit", "dtype": str(orb.dtype), "shape": orb.shape}
        self.model_broadcast_socket.send_pyobj(metadata, zmq.SNDMORE)
        self.model_broadcast_socket.send(orb)

    def send_prof_orbit(self):
        orb = self.get_prof_orbit()
        metadata = {"tag" : "prof_orbit", "dtype": str(orb.dtype), "shape": orb.shape}
        self.model_broadcast_socket.send_pyobj(metadata, zmq.SNDMORE)
        self.model_broadcast_socket.send(orb)

    def send_profiles_twiss(self):
        L.info('Sending Profile');
        twiss_text = np.asarray(self.tao_cmd("show lat -at beta_a -at beta_b Instrument::OTR*,Instrument::YAG*"))
        metadata = {"tag" : "prof_twiss", "dtype": str(twiss_text.dtype), "shape": twiss_text.shape}
        self.model_broadcast_socket.send_pyobj(metadata, zmq.SNDMORE)
        self.model_broadcast_socket.send(np.stack(twiss_text));        
           
    def send_und_twiss(self):
        twiss = self.get_twiss()
        metadata = {"tag": "und_twiss"}
        self.model_broadcast_socket.send_pyobj(metadata, zmq.SNDMORE)
        self.model_broadcast_socket.send_pyobj(twiss)
    
    def tao_cmd(self, cmd):
        if cmd.startswith("exit"):
            return "Please stop trying to exit the model service's Tao, you jerk!"
        result = self.tao.cmd(cmd)
        if cmd.startswith("set"):
            self.model_changed()
        return result
    
    async def recv(self):
        s = self.ctx.socket(zmq.REP)
        s.bind("tcp://*:{}".format(os.environ.get('MODEL_PORT', "12312")))
        while True:
            p = await s.recv_pyobj()
            msg = "Got a message: {}".format(p)
            L.info(msg)
            if p['cmd'] == 'tao':
                try:
                    retval = self.tao_cmd(p['val'])
                    await s.send_pyobj({'status': 'ok', 'result': retval})
                except Exception as e:
                    await s.send_pyobj({'status': 'fail', 'err': e})
            elif p['cmd'] == 'send_orbit':
                self.model_changed() #Sets the flag that will cause an orbit broadcast
                await s.send_pyobj({'status': 'ok'})
            elif p['cmd'] == 'echo':
                    await s.send_pyobj({'status': 'ok', 'result': p['val']})
            elif p['cmd'] == 'send_profiles_twiss':
                self.model_changed() #Sets the flag that will cause a prof broadcast
                #self.send_profiles_twiss()
                #self.send_prof_orbit()
                await s.send_pyobj({'status': 'ok'})
            elif p['cmd'] == 'send_und_twiss':
                self.model_changed() #Sets the flag that will cause an und twiss broadcast
                #self.send_und_twiss()
                await s.send_pyobj({'status': 'ok'})

def _orbit_array_from_text(text):
    return np.array([float(l.split()[5]) for l in text])*1000.0

def _parse_tao_mat6(text):
    return np.array([[float(num) for num in line.split(";")[3:]] for line in text])

if __name__=="__main__":
    parser = argparse.ArgumentParser(description="Simulacrum Model Service")
    parser.add_argument(
        'tao_init_file',
        help='A Tao .init file.  Make sure this .init file specifies a &tao_design_lattice to use.'
    )
    model_service_args = parser.parse_args()
    serv = ModelService(init_file=model_service_args.tao_init_file)
    serv.start()
<|MERGE_RESOLUTION|>--- conflicted
+++ resolved
@@ -23,16 +23,10 @@
     def __init__(self, init_file):
         tao_lib = os.environ.get('TAO_LIB', '')
         self.tao = pytao.Tao(so_lib=tao_lib)
-<<<<<<< HEAD
         L.debug("Initializing Tao...")
         self.tao.init("-noplot -init {init_file}".format(init_file=init_file))
         L.debug("Tao initialization complete!")
-=======
-        path_to_lattice = os.path.join(os.path.dirname(os.path.realpath(__file__)), "lcls.lat")
-        path_to_init = os.path.join(os.path.dirname(os.path.realpath(__file__)), "tao.init")
-        self.tao.init("-noplot -lat {lat_path} -init {init_path}".format(lat_path=path_to_lattice, init_path=path_to_init))
         self.tao.cmd("set global lattice_calc_on = F")
->>>>>>> 6a1cbf14
         self.ctx = Context.instance()
         self.model_broadcast_socket = zmq.Context().socket(zmq.PUB)
         self.model_broadcast_socket.bind("tcp://*:{}".format(os.environ.get('MODEL_BROADCAST_PORT', 66666)))
