--- conflicted
+++ resolved
@@ -238,17 +238,6 @@
         self.cmd_socket.send_pyobj({"cmd": "tao", "val": "set ele {element} {attr} = {val}".format(element=magnet_pv.element_name, 
                                                                                                    attr=mag_attr,
                                                                                                    val=conv(value, l))})
-<<<<<<< HEAD
-        
-        self.cmd_socket.recv_pyobj()
-        L.debug('Updated {}.'.format( magnet_pv.device_name ) )
-        self.cmd_socket.send_pyobj({"cmd": "send_orbit"})
-        self.cmd_socket.recv_pyobj()
-        self.cmd_socket.send_pyobj({"cmd": "send_profiles_twiss"})
-        self.cmd_socket.recv_pyobj()
-        self.cmd_socket.send_pyobj({"cmd": "send_und_twiss"})
-=======
->>>>>>> 9984dd33
         self.cmd_socket.recv_pyobj()
         L.info('Updated {}.'.format(magnet_pv.device_name))
        
